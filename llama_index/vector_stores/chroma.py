"""Chroma vector store."""
import logging
import math
from typing import Any, Dict, List, Optional, cast

from llama_index.bridge.pydantic import Field, PrivateAttr
from llama_index.schema import BaseNode, MetadataMode, TextNode
from llama_index.utils import truncate_text
from llama_index.vector_stores.types import (
    BasePydanticVectorStore,
    MetadataFilters,
    VectorStoreQuery,
    VectorStoreQueryResult,
)
from llama_index.vector_stores.utils import (
    legacy_metadata_dict_to_node,
    metadata_dict_to_node,
    node_to_metadata_dict,
)

logger = logging.getLogger(__name__)


def _to_chroma_filter(standard_filters: MetadataFilters) -> dict:
    """Translate standard metadata filters to Chroma specific spec."""
    filters = {}
    for filter in standard_filters.filters:
        filters[filter.key] = filter.value
    return filters


import_err_msg = "`chromadb` package not found, please run `pip install chromadb`"


class ChromaVectorStore(BasePydanticVectorStore):
    """Chroma vector store.

    In this vector store, embeddings are stored within a ChromaDB collection.

    During query time, the index uses ChromaDB to query for the top
    k most similar nodes.

    Args:
        chroma_collection (chromadb.api.models.Collection.Collection):
            ChromaDB collection instance

    """

    stores_text: bool = True
    flat_metadata: bool = True

    collection_name: Optional[str]
    host: Optional[str]
    port: Optional[str]
    ssl: bool
    headers: Optional[Dict[str, str]]
    collection_kwargs: Dict[str, Any] = Field(default_factory=dict)

    _collection: Any = PrivateAttr()

    def __init__(
        self,
        chroma_collection: Optional[Any] = None,
        collection_name: Optional[str] = None,
        host: Optional[str] = None,
        port: Optional[str] = None,
        ssl: bool = False,
        headers: Optional[Dict[str, str]] = None,
        collection_kwargs: Optional[dict] = None,
        **kwargs: Any,
    ) -> None:
        """Init params."""
        try:
            import chromadb
        except ImportError:
            raise ImportError(import_err_msg)
        from chromadb.api.models.Collection import Collection

        if chroma_collection is None:
            client = chromadb.HttpClient(host=host, port=port, ssl=ssl, headers=headers)
            self._collection = client.get_or_create_collection(
                name=collection_name, **collection_kwargs
            )
        else:
            self._collection = cast(Collection, chroma_collection)

        super().__init__(
            host=host,
            port=port,
            ssl=ssl,
            headers=headers,
            collection_name=collection_name,
            collection_kwargs=collection_kwargs or {},
        )

    @classmethod
<<<<<<< HEAD
=======
    def from_params(
        cls,
        collection_name: str,
        host: Optional[str] = None,
        port: Optional[str] = None,
        ssl: bool = False,
        headers: Optional[Dict[str, str]] = None,
        collection_kwargs: Optional[dict] = None,
        **kwargs: Any,
    ) -> "ChromaVectorStore":
        try:
            import chromadb
        except ImportError:
            raise ImportError(import_err_msg)

        client = chromadb.HttpClient(host=host, port=port, ssl=ssl, headers=headers)
        collection = client.get_or_create_collection(
            name=collection_name, **collection_kwargs
        )

        return cls(
            chroma_collection=collection,
            host=host,
            port=port,
            ssl=ssl,
            headers=headers,
            collection_kwargs=collection_kwargs,
            **kwargs,
        )

    @classmethod
>>>>>>> 82892e9a
    def class_name(cls) -> str:
        return "ChromaVectorStore"

    def add(self, nodes: List[BaseNode]) -> List[str]:
        """Add nodes to index.

        Args:
            nodes: List[BaseNode]: list of nodes with embeddings

        """
        if not self._collection:
            raise ValueError("Collection not initialized")

        embeddings = []
        metadatas = []
        ids = []
        documents = []
        for node in nodes:
            embeddings.append(node.get_embedding())
            metadatas.append(
                node_to_metadata_dict(
                    node, remove_text=True, flat_metadata=self.flat_metadata
                )
            )
            ids.append(node.node_id)
            documents.append(node.get_content(metadata_mode=MetadataMode.NONE))

        self._collection.add(
            embeddings=embeddings,
            ids=ids,
            metadatas=metadatas,
            documents=documents,
        )
        return ids

    def delete(self, ref_doc_id: str, **delete_kwargs: Any) -> None:
        """
        Delete nodes using with ref_doc_id.

        Args:
            ref_doc_id (str): The doc_id of the document to delete.

        """
        self._collection.delete(where={"document_id": ref_doc_id})

    @property
    def client(self) -> Any:
        """Return client."""
        return self._collection

    def query(self, query: VectorStoreQuery, **kwargs: Any) -> VectorStoreQueryResult:
        """Query index for top k most similar nodes.

        Args:
            query_embedding (List[float]): query embedding
            similarity_top_k (int): top k most similar nodes

        """
        if query.filters is not None:
            if "where" in kwargs:
                raise ValueError(
                    "Cannot specify metadata filters via both query and kwargs. "
                    "Use kwargs only for chroma specific items that are "
                    "not supported via the generic query interface."
                )
            where = _to_chroma_filter(query.filters)
        else:
            where = kwargs.pop("where", {})

        results = self._collection.query(
            query_embeddings=query.query_embedding,
            n_results=query.similarity_top_k,
            where=where,
            **kwargs,
        )

        logger.debug(f"> Top {len(results['documents'])} nodes:")
        nodes = []
        similarities = []
        ids = []
        for node_id, text, metadata, distance in zip(
            results["ids"][0],
            results["documents"][0],
            results["metadatas"][0],
            results["distances"][0],
        ):
            try:
                node = metadata_dict_to_node(metadata)
                node.set_content(text)
            except Exception:
                # NOTE: deprecated legacy logic for backward compatibility
                metadata, node_info, relationships = legacy_metadata_dict_to_node(
                    metadata
                )

                node = TextNode(
                    text=text,
                    id_=node_id,
                    metadata=metadata,
                    start_char_idx=node_info.get("start", None),
                    end_char_idx=node_info.get("end", None),
                    relationships=relationships,
                )

            nodes.append(node)

            similarity_score = math.exp(-distance)
            similarities.append(similarity_score)

            logger.debug(
                f"> [Node {node_id}] [Similarity score: {similarity_score}] "
                f"{truncate_text(str(text), 100)}"
            )
            ids.append(node_id)

        return VectorStoreQueryResult(nodes=nodes, similarities=similarities, ids=ids)<|MERGE_RESOLUTION|>--- conflicted
+++ resolved
@@ -94,40 +94,6 @@
         )
 
     @classmethod
-<<<<<<< HEAD
-=======
-    def from_params(
-        cls,
-        collection_name: str,
-        host: Optional[str] = None,
-        port: Optional[str] = None,
-        ssl: bool = False,
-        headers: Optional[Dict[str, str]] = None,
-        collection_kwargs: Optional[dict] = None,
-        **kwargs: Any,
-    ) -> "ChromaVectorStore":
-        try:
-            import chromadb
-        except ImportError:
-            raise ImportError(import_err_msg)
-
-        client = chromadb.HttpClient(host=host, port=port, ssl=ssl, headers=headers)
-        collection = client.get_or_create_collection(
-            name=collection_name, **collection_kwargs
-        )
-
-        return cls(
-            chroma_collection=collection,
-            host=host,
-            port=port,
-            ssl=ssl,
-            headers=headers,
-            collection_kwargs=collection_kwargs,
-            **kwargs,
-        )
-
-    @classmethod
->>>>>>> 82892e9a
     def class_name(cls) -> str:
         return "ChromaVectorStore"
 
