--- conflicted
+++ resolved
@@ -3,7 +3,7 @@
 import asyncio
 from abc import abstractmethod
 from enum import Enum
-from typing import Any, Dict, List, Sequence, Optional, Tuple
+from typing import Any, Dict, List, Optional, Tuple
 
 from llama_index.core.async_utils import asyncio_run
 from llama_index.core.bridge.pydantic import BaseModel, Field, ConfigDict
@@ -76,12 +76,8 @@
 class BaseRetrievalEvaluator(BaseModel):
     """Base Retrieval Evaluator class."""
 
-<<<<<<< HEAD
-    metrics: Sequence[BaseRetrievalMetric] = Field(
-=======
     model_config = ConfigDict(arbitrary_types_allowed=True)
     metrics: List[BaseRetrievalMetric] = Field(
->>>>>>> ff4fd29f
         ..., description="List of metrics to evaluate"
     )
 
