"""Llama Dataset Class."""

import json
from abc import abstractmethod
from enum import Enum
<<<<<<< HEAD
from typing import Generator, Generic, List, Sequence, Optional, Type, TypeVar, Union
=======
from typing import Any, Generator, Generic, List, Optional, Type, TypeVar, Union
>>>>>>> ff4fd29f

import tqdm
from llama_index.core.async_utils import asyncio_module
from llama_index.core.base.base_query_engine import BaseQueryEngine
from llama_index.core.llms import LLM
from llama_index.core.bridge.pydantic import BaseModel, Field, PrivateAttr, ConfigDict
from llama_index.core.evaluation import BaseEvaluator


PredictorType = Union[BaseQueryEngine, BaseEvaluator, LLM]
P = TypeVar("P", bound=PredictorType)


class CreatedByType(str, Enum):
    """The kinds of rag data examples."""

    HUMAN = "human"
    AI = "ai"

    def __str__(self) -> str:
        return self.value


class CreatedBy(BaseModel):
    model_config = ConfigDict(protected_namespaces=("pydantic_model_",))
    model_name: Optional[str] = Field(
        default_factory=str, description="When CreatedByType.AI, specify model name."
    )
    type: CreatedByType

    def __str__(self) -> str:
        if self.type == "ai":
            return f"{self.type!s} ({self.model_name})"
        else:
            return str(self.type)


class BaseLlamaExamplePrediction(BaseModel):
    """Base llama dataset example class."""

    @property
    @abstractmethod
    def class_name(self) -> str:
        """Class name."""
        return "BaseLlamaPrediction"


class BaseLlamaDataExample(BaseModel):
    """Base llama dataset example class."""

    @property
    @abstractmethod
    def class_name(self) -> str:
        """Class name."""
        return "BaseLlamaDataExample"


class BaseLlamaPredictionDataset(BaseModel):
    _prediction_type: Type[BaseLlamaExamplePrediction] = BaseLlamaExamplePrediction  # type: ignore
    predictions: Sequence[BaseLlamaExamplePrediction] = Field(
        default_factory=list, description="Predictions on train_examples."
    )

    def __getitem__(
        self, val: Union[slice, int]
    ) -> Union[Sequence[BaseLlamaExamplePrediction], BaseLlamaExamplePrediction]:
        """Enable slicing and indexing.

        Returns the desired slice on `predictions`.
        """
        return self.predictions[val]

    @abstractmethod
    def to_pandas(self) -> Any:
        """Create pandas dataframe."""

    def save_json(self, path: str) -> None:
        """Save json."""
        with open(path, "w") as f:
            predictions = None
            if self.predictions:
                predictions = [
                    self._prediction_type.model_dump(el) for el in self.predictions
                ]
            data = {
                "predictions": predictions,
            }

            json.dump(data, f, indent=4)

    @classmethod
    def from_json(cls, path: str) -> "BaseLlamaPredictionDataset":
        """Load json."""
        with open(path) as f:
            data = json.load(f)

        predictions = [
            cls._prediction_type.model_validate(el) for el in data["predictions"]
        ]

        return cls(
            predictions=predictions,
        )

    @property
    @abstractmethod
    def class_name(self) -> str:
        """Class name."""
        return "BaseLlamaPredictionDataset"


class BaseLlamaDataset(BaseModel, Generic[P]):
    _example_type: Type[BaseLlamaDataExample] = BaseLlamaDataExample  # type: ignore
    examples: Sequence[BaseLlamaDataExample] = Field(
        default_factory=list, description="Data examples of this dataset."
    )
    _predictions_cache: List[BaseLlamaExamplePrediction] = PrivateAttr(
        default_factory=list
    )

    def __getitem__(
        self, val: Union[slice, int]
    ) -> Union[Sequence[BaseLlamaDataExample], BaseLlamaDataExample]:
        """Enable slicing and indexing.

        Returns the desired slice on `examples`.
        """
        return self.examples[val]

    @abstractmethod
    def to_pandas(self) -> Any:
        """Create pandas dataframe."""

    def save_json(self, path: str) -> None:
        """Save json."""
        with open(path, "w") as f:
            examples = [self._example_type.model_dump(el) for el in self.examples]
            data = {
                "examples": examples,
            }

            json.dump(data, f, indent=4)

    @classmethod
    def from_json(cls, path: str) -> "BaseLlamaDataset":
        """Load json."""
        with open(path) as f:
            data = json.load(f)

        examples = [cls._example_type.model_validate(el) for el in data["examples"]]

        return cls(
            examples=examples,
        )

    @abstractmethod
    def _construct_prediction_dataset(
        self, predictions: Sequence[BaseLlamaExamplePrediction]
    ) -> BaseLlamaPredictionDataset:
        """Construct the specific prediction dataset.

        Args:
            predictions (List[BaseLlamaExamplePrediction]): the list of predictions.

        Returns:
            BaseLlamaPredictionDataset: A dataset of predictions.
        """

    @abstractmethod
    def _predict_example(
        self,
        predictor: P,
        example: BaseLlamaDataExample,
        sleep_time_in_seconds: int = 0,
    ) -> BaseLlamaExamplePrediction:
        """Predict on a single example.

        NOTE: Subclasses need to implement this.

        Args:
            predictor (PredictorType): The predictor to make the prediciton with.
            example (BaseLlamaDataExample): The example to predict on.

        Returns:
            BaseLlamaExamplePrediction: The prediction.
        """

    def make_predictions_with(
        self,
        predictor: P,
        show_progress: bool = False,
        batch_size: int = 20,
        sleep_time_in_seconds: int = 0,
    ) -> BaseLlamaPredictionDataset:
        """Predict with a given query engine.

        Args:
            predictor (PredictorType): The predictor to make predictions with.
            show_progress (bool, optional): Show progress of making predictions.
            batch_size (int): Used to batch async calls, especially to reduce chances
                            of hitting RateLimitError from openai.
            sleep_time_in_seconds (int): Amount of time to sleep between batch call
                            to reduce chance of hitting RateLimitError from openai.

        Returns:
            BaseLlamaPredictionDataset: A dataset of predictions.
        """
        if self._predictions_cache:
            start_example_position = len(self._predictions_cache)
        else:
            start_example_position = 0

        for batch in self._batch_examples(
            batch_size=batch_size, start_position=start_example_position
        ):
            if show_progress:
                example_iterator = tqdm.tqdm(batch)
            else:
                example_iterator = batch
            for example in example_iterator:
                self._predictions_cache.append(
                    self._predict_example(predictor, example, sleep_time_in_seconds)
                )

        return self._construct_prediction_dataset(predictions=self._predictions_cache)

    # async methods
    @abstractmethod
    async def _apredict_example(
        self,
        predictor: P,
        example: BaseLlamaDataExample,
        sleep_time_in_seconds: int,
    ) -> BaseLlamaExamplePrediction:
        """Async predict on a single example.

        NOTE: Subclasses need to implement this.

        Args:
            predictor (PredictorType): The predictor to make the prediciton with.
            example (BaseLlamaDataExample): The example to predict on.

        Returns:
            BaseLlamaExamplePrediction: The prediction.
        """

    def _batch_examples(
        self,
        batch_size: int = 20,
        start_position: int = 0,
    ) -> Generator[Sequence[BaseLlamaDataExample], None, None]:
        """Batches examples and predictions with a given batch_size."""
        num_examples = len(self.examples)
        for ndx in range(start_position, num_examples, batch_size):
            yield self.examples[ndx : min(ndx + batch_size, num_examples)]

    async def amake_predictions_with(
        self,
        predictor: P,
        show_progress: bool = False,
        batch_size: int = 20,
        sleep_time_in_seconds: int = 1,
    ) -> BaseLlamaPredictionDataset:
        """Async predict with a given query engine.

        Args:
            predictor (PredictorType): The predictor to make predictions with.
            show_progress (bool, optional): Show progress of making predictions.
            batch_size (int): Used to batch async calls, especially to reduce chances
                            of hitting RateLimitError from openai.
            sleep_time_in_seconds (int): Amount of time to sleep between batch call
                            to reduce chance of hitting RateLimitError from openai.

        Returns:
            BaseLlamaPredictionDataset: A dataset of predictions.
        """
        if self._predictions_cache:
            start_example_position = len(self._predictions_cache)
        else:
            start_example_position = 0

        for batch in self._batch_examples(
            batch_size=batch_size, start_position=start_example_position
        ):
            tasks = []
            for example in batch:
                tasks.append(
                    self._apredict_example(predictor, example, sleep_time_in_seconds)
                )
            asyncio_mod = asyncio_module(show_progress=show_progress)

            try:
                if show_progress:
                    batch_predictions = await asyncio_mod.gather(
                        *tasks, desc="Batch processing of predictions"
                    )
                else:
                    batch_predictions = await asyncio_mod.gather(*tasks)
            except Exception as err:
                if show_progress:
                    asyncio_mod.close()

                if "RateLimitError" in str(err):
                    raise ValueError(
                        "You've hit rate limits on your OpenAI subscription. This"
                        " class caches previous predictions after each successful"
                        " batch execution. Based off this cache, when executing this"
                        " command again it will attempt to predict on only the examples "
                        "that have not yet been predicted. Try reducing your batch_size."
                    ) from err
                else:
                    raise err  # noqa: TRY201

            self._predictions_cache += batch_predictions
            # time.sleep(sleep_time_in_seconds)

        prediction_dataset = self._construct_prediction_dataset(
            predictions=self._predictions_cache
        )
        self._predictions_cache = []  # clear cache
        return prediction_dataset

    @property
    @abstractmethod
    def class_name(self) -> str:
        """Class name."""
        return "BaseLlamaDataset"<|MERGE_RESOLUTION|>--- conflicted
+++ resolved
@@ -3,11 +3,17 @@
 import json
 from abc import abstractmethod
 from enum import Enum
-<<<<<<< HEAD
-from typing import Generator, Generic, List, Sequence, Optional, Type, TypeVar, Union
-=======
-from typing import Any, Generator, Generic, List, Optional, Type, TypeVar, Union
->>>>>>> ff4fd29f
+from typing import (
+    Any,
+    Generator,
+    Generic,
+    List,
+    Sequence,
+    Optional,
+    Type,
+    TypeVar,
+    Union,
+)
 
 import tqdm
 from llama_index.core.async_utils import asyncio_module
